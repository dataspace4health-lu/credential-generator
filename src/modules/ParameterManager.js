import inquirer from "inquirer";
import validator from "validator";
import path from "path";
import fs from "fs";
import countryRegions from "../../data/regionCodes.json";

export class ParameterManager {
  constructor() {
    this.validOntologyVersions = ["22.10 (Tagus)", "24.06 (Loire)"];
    this.validCredentialTypes = [
      "Verifiable Credential (VC)",
      "Verifiable Presentation (VP)",
    ];
  }

  validateValue(value, validValues) {
    return validValues.includes(value);
  }

  parseArguments(argv) {
    console.log("🔍 Parsing command-line arguments...");
    const parsedArgs = {};
    argv.forEach((arg) => {
      const [key, value] = arg.split("=");
      parsedArgs[key.replace("--", "")] = value;
    });
    return parsedArgs;
  }

  async collectExecutableParameters(parameters, selfDescriptionModule) {
    // Step 1: Select Credential Type (VC or VP)
    if (
      !parameters.credentialType ||
      !this.validateValue(parameters.credentialType, this.validCredentialTypes)
    ) {
      console.warn(
        parameters.credentialType
          ? `⚠️  Invalid Credential Type : ${parameters.credentialType}`
          : "⚠️  Credential Type not provided."
      );

      parameters.credentialType = await this.askFromChoices(
        "📜 Select the credential type:",
        this.validCredentialTypes
      );
    }
    // Step 2: Validate or ask for the ontology version
    if (
      !parameters.ontologyVersion ||
      !this.validateValue(
        parameters.ontologyVersion,
        this.validOntologyVersions
      )
    ) {
      console.warn(
        parameters.ontologyVersion
          ? `⚠️  Invalid ontology version: ${parameters.ontologyVersion}`
          : "⚠️  Ontology version not provided."
      );
      parameters.ontologyVersion = await this.askFromChoices(
        "🌐 Select the ontology version:",
        this.validOntologyVersions
      );
    }

    // Step 3: Fetch valid types from SelfDescriptionModule
    if (parameters.credentialType === "Verifiable Credential (VC)") {
      const typesAndProperties =
        await selfDescriptionModule.fetchOntologyTypesAndProperties(
          parameters.ontologyVersion
        );
      const validTypes = Object.keys(typesAndProperties);

      // Step 4: Validate or ask for the type
      parameters.type = await this.validateOrAskType(
        parameters.type,
        validTypes
      );

<<<<<<< HEAD
    // Step 3: Validate or ask for the type
    parameters.type = await this.validateOrAskType(parameters.type, validTypes);

    if (
      parameters.type === "LocalRegistrationNumber" ||
      parameters.type === "legalRegistrationNumber"
    ) {
      console.log("🔍 RegistrationNumber type detected.");
      return parameters;
=======
      if (
        parameters.type === "RegistrationNumber" ||
        parameters.type === "legalRegistrationNumber"
      ) {
        console.log("🔍 RegistrationNumber type detected.");
        return parameters;
      }
>>>>>>> bfc92a03
    }

    // Ask if the user wants to sign
    parameters.shouldSign = await this.askForConfirmation(
      "✍️  Do you want to sign the generated shape?"
    );

    // If signing, ask whether to use a private key
    if (parameters.shouldSign) {
      const useOwnKey = await this.askForConfirmation(
        "🔑 Do you want to use your own signing key?",
        false
      );
      if (useOwnKey) {
        parameters.privateKeyPath = await this.askForFilePath(
          "Enter the path to your private key file:"
        );
        parameters.verificationMethod = await this.askForVerificationMethod();
      } else {
        console.log("🔑 Using default signing key...\n");
        parameters.privateKey = false; // Set default signing key logic if needed
        parameters.verificationMethod = "did:web:dataspace4health.local#key-0";
      }
    }

    return parameters;
  }

  async collectFilesForVP() {
    console.log("📂 Collecting files for Verifiable Presentation (VP)...");
    const files = [];
    let addMore = true;

    while (addMore) {
      const filePath = await this.askForFilePath("Enter the path to the file:");
      files.push(filePath);
      addMore = await this.askForMoreFiles();
    }
    return files;
  }

  async validateOrAskType(providedType, validTypes) {
    if (providedType && validTypes.includes(providedType)) {
      console.log(`✅ Valid type: ${providedType}`);
      return providedType;
    }

    if (providedType) {
      console.warn(
        `⚠️  Invalid type: ${providedType}. Please select a valid type.`
      );
    }

    const answer = await inquirer.prompt([
      {
        type: "list",
        name: "type",
        message: "📄 Select the type of self-description:",
        choices: validTypes,
      },
    ]);
    return answer.type;
  }

  async collectAllProperties(typeProperties) {
    console.log("📋 Collecting all properties for the shape...");
    const collected = {};

    for (const [property, constraints] of Object.entries(typeProperties)) {
      // console.log(`🔍 Collecting property: ${property}`);
      collected[property] = await this.askForProperty(property, constraints);
    }

    return collected;
  }

  async collectRegistrationDetails() {
    const registrationTypes = ["leiCode", "vatID", "EORI", "EUID", "taxID"];

    // Prompt for registration type
    const { registrationType } = await inquirer.prompt([
      {
        type: "list",
        name: "registrationType",
        message: "📄 Select the registration type:",
        choices: registrationTypes,
      },
    ]);

    // Prompt for registration number
    const { registrationNumber } = await inquirer.prompt([
      {
        type: "input",
        name: "registrationNumber",
        message: `🔢 Enter the registration number for ${registrationType}:`,
        validate: (input) => {
          switch (registrationType) {
            case "leiCode":
              return (
                /^[A-Z0-9]{20}$/.test(input) ||
                `⚠️ Invalid ${registrationType} format. Please try again.`
              );
            case "vatID":
              return (
                /^[A-Z]{2}[0-9A-Za-z]{8,12}$/.test(input) ||
                `⚠️ Invalid ${registrationType} format. Please try again.`
              );
            case "EORI":
              return (
                /^[A-Z]{2}[0-9]{8,15}$/.test(input) ||
                `⚠️ Invalid ${registrationType} format. Please try again.`
              );
            case "EUID":
              return (
                validator.isAlphanumeric(input) ||
                `⚠️ Invalid ${registrationType} format. Please try again.`
              );
            case "taxID":
              return (
                validator.isNumeric(input) ||
                `⚠️ Invalid ${registrationType} format. Please try again.`
              );
            default:
              return `⚠️ Unknown registration type: ${registrationType}`;
          }
        },
      },
    ]);

    return { registrationType, registrationNumber };
  }

  async askForProperty(property, constraints) {
    const { description, range, required } = constraints;
    // console.log(`🔍 Collecting property: ${property}`);
    // console.log("Constraints", constraints);

    // Build the validation function based on constraints
    const validateInput = (input) => {
      if (required && !input) {
        return `⚠️ This property is required.`;
      }

      // Special case for gx:legalRegistrationNumber (URL validation)
      if (
        property === "gx:legalRegistrationNumber" ||
        property === "gx:registrationNumber" ||
        property === "gx:gaiaxTermsAndConditions" ||
        property === "gx:url"
      ) {
        if (!validator.isURL(input)) {
          return `⚠️ Value must be a valid URL (e.g., https://example.com/credential).`;
        }
        return true;
      }

      // Special case for gx:headquarterAddress and gx:legalAddress (XX-XX format)
      if (
        [
          "gx:headquarterAddress",
          "gx:legalAddress",
          "gx:headquartersAddress",
        ].includes(property)
      ) {
        if (!countryRegions.includes(input)) {
          return `⚠️ Address must be one of the valid country regions (e.g., LU-CA).`;
        }
        return true;
      }
      if (property === "gx:hash") {
        const expectedHash =
          "4bd7554097444c960292b4726c2efa1373485e8a5565d94d41195214c5e0ceb3";
        if (input !== expectedHash) {
          return `⚠️ Value must be the exact SHA-256 hash: ${expectedHash}`;
        }
        return true;
      }

      switch (range) {
        case "integer":
          if (!validator.isInt(input)) return `⚠️ Value must be an integer.`;
          break;
        case "float":
        case "double":
          if (!validator.isFloat(input)) return `⚠️ Value must be a number.`;
          break;
        case "boolean":
          if (!["true", "false"].includes(input.toLowerCase()))
            return `⚠️ Value must be either 'true' or 'false'.`;
          break;
        case "string":
          if (input && !isNaN(input))
            return `⚠️ Value must be a non-numeric string.`;
          break;
        default:
          console.warn(`⚠️ Unknown range: ${range}. Skipping validation.`);
      }

      return true;
    };

    const answer = await inquirer.prompt([
      {
        type: "input",
        name: property,
        message: `Enter value for ${property} (${
          description || "No description"
        }):`,
        validate: validateInput,
      },
    ]);
    if (
      property === "gx:legalRegistrationNumber" ||
      property === "gx:registrationNumber"
    ) {
      return {
        id: answer[property],
      };
    }
    if (
      [
        "gx:headquarterAddress",
        "gx:legalAddress",
        "headquartersAddress",
        "legalAddress",
      ].includes(property)
    ) {
      return {
        "gx:countrySubdivisionCode": answer[property],
      };
    }

    return answer[property];
  }

  async askType() {
    const answer = await inquirer.prompt([
      {
        type: "input",
        name: "type",
        message: "📄 Enter the type of self-description:",
        validate: (input) => {
          if (validator.isEmpty(input)) {
            return "⚠️   Type of self-description cannot be empty.";
          }
          return true;
        },
      },
    ]);
    return answer.type;
  }

  async askFromChoices(message, choices) {
    const answer = await inquirer.prompt([
      {
        type: "list",
        name: "choice",
        message: message,
        choices: choices,
      },
    ]);
    return answer.choice;
  }

  async askForConfirmation(message) {
    const answer = await inquirer.prompt([
      {
        type: "confirm",
        name: "confirmation",
        message: message,
        default: false,
      },
    ]);
    return answer.confirmation;
  }

  async askForFilePath(message) {
    const { filePath } = await inquirer.prompt([
      {
        type: "input",
        name: "filePath",
        message: message,
        validate: (input) => {
          if (!fs.existsSync(input)) {
            return "⚠️ File does not exist. Please enter a valid file path.";
          }
          if (!fs.lstatSync(input).isFile()) {
            return "⚠️ Path does not point to a file. Please provide a valid file path.";
          }
          return true;
        },
      },
    ]);
    return filePath;
  }

  async askForVerificationMethod() {
    const answer = await inquirer.prompt([
      {
        type: "input",
        name: "verificationMethod",
        message: "🔍 Enter your verification method (DID or URL):",
        validate: (input) => {
          // Ensure it's either a valid URL or DID
          if (
            validator.isURL(input) ||
            /^did:[a-z0-9]+:[a-zA-Z0-9.\-]+(#.+)?$/.test(input)
          ) {
            return true;
          }
          return "⚠️ Invalid verification method. Use a valid DID (e.g., did:web:example.com#key-1) or a URL.";
        },
      },
    ]);
    return answer.verificationMethod;
  }

  async askForMoreFiles() {
    const { moreFiles } = await inquirer.prompt([
      {
        type: "confirm",
        name: "moreFiles",
        message: "Would you like to add another file?",
        default: true,
      },
    ]);
    return moreFiles;
  }
}<|MERGE_RESOLUTION|>--- conflicted
+++ resolved
@@ -77,25 +77,12 @@
         validTypes
       );
 
-<<<<<<< HEAD
-    // Step 3: Validate or ask for the type
-    parameters.type = await this.validateOrAskType(parameters.type, validTypes);
-
     if (
       parameters.type === "LocalRegistrationNumber" ||
       parameters.type === "legalRegistrationNumber"
     ) {
       console.log("🔍 RegistrationNumber type detected.");
       return parameters;
-=======
-      if (
-        parameters.type === "RegistrationNumber" ||
-        parameters.type === "legalRegistrationNumber"
-      ) {
-        console.log("🔍 RegistrationNumber type detected.");
-        return parameters;
-      }
->>>>>>> bfc92a03
     }
 
     // Ask if the user wants to sign
